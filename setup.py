--- conflicted
+++ resolved
@@ -15,17 +15,9 @@
     long_description=long_description,
     author = 'Stuart Bishop',
     author_email = 'zen@shangri-la.dropbear.id.au',
-<<<<<<< HEAD
     maintainer = 'Osirium',
     maintainer_email = 'thomas.grainger@osirium.net',
     url = 'https://github.com/Osirium/py-radius/',
-    license = license,
-=======
-    maintainer = 'Ben Timby',
-    maintainer_email = 'btimby@gmail.com',
-    url = 'http://github.com/btimby/' + name + '/',
-    download_url = download_url,
->>>>>>> f5e691a7
     py_modules = ["radius"],
     classifiers = [
         'License :: OSI Approved :: MIT License',
